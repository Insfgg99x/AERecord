--- conflicted
+++ resolved
@@ -196,11 +196,7 @@
     
     func testEntity() {
         let animalAttributesCount = Animal.entityDescription?.attributesByName.count
-<<<<<<< HEAD
-        XCTAssertEqual(animalAttributesCount!, 3, "Should be able to get NSEntityDescription of the entity.")
-=======
         XCTAssertEqual(animalAttributesCount, 3, "Should be able to get NSEntityDescription of the entity.")
->>>>>>> e4b2aacf
     }
     
     func testCreateFetchRequest() {
